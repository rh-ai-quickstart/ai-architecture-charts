{{- $root := . }}
{{- $canDeploy := include "mcp-servers.canDeployMCPServer" . }}
{{- $servers := include "mcp-servers.mergeMcpServers" . | fromJson }}
{{- range $key, $server := $servers }}
{{- $deploymentMode := $server.deploymentMode | default "auto" }}
{{- $useMCPServer := false }}
{{- if eq $deploymentMode "mcpserver" }}
  {{- $useMCPServer = true }}
{{- else if eq $deploymentMode "auto" }}
  {{- $useMCPServer = eq $canDeploy "true" }}
{{- end }}
{{- if and $server.enabled $useMCPServer }}
{{- $serverDict := dict "root" $root "key" $key "server" $server }}
---
apiVersion: toolhive.stacklok.dev/v1alpha1
kind: MCPServer
metadata:
  name: {{ $key }}
  labels:
    {{- include "mcp-servers.labels" $serverDict | nindent 4 }}
spec:
  image: "{{ $server.image.repository }}:{{ $server.image.tag | default $root.Chart.Version }}"
  transport: {{ $server.transport | default "stdio" }}
  {{- with $server.port }}
  port: {{ . }}
  {{- end }}
  {{- with $server.targetPort }}
  targetPort: {{ . }}
  {{- end }}
  {{- with $server.permissionProfile }}
  permissionProfile:
    {{- toYaml . | nindent 4 }}
  {{- end }}
  {{- with $server.env }}
  env:
    {{- toYaml . | nindent 4 }}
  {{- end }}
  {{- with $server.envSecrets }}
  secrets:
    {{- range $envName, $secretRef := . }}
    - name: {{ $secretRef.name }}
      key: {{ $secretRef.key }}
      targetEnvName: {{ $envName }}
    {{- end }}
  {{- end }}
  {{- if or $server.securityContext $server.podSecurityContext $server.volumes $server.volumeMounts $server.resources }}
  podTemplateSpec:
    spec:
      {{- with $server.podSecurityContext }}
      securityContext:
        {{- toYaml . | nindent 8 }}
      {{- end }}
<<<<<<< HEAD
      {{- $volumes := $server.volumes | default list }}
      {{- if (and $server.persistence $server.persistence.enabled) }}
        {{- $volumeClaimTemplate := dict "metadata" (dict "labels" (include "mcp-servers.labels" $serverDict)) }}
        {{- $volumeClaimSpec := dict "accessModes" (list $server.persistence.accessMode) "resources" (dict "requests" (dict "storage" $server.persistence.size)) }}
        {{- if $server.persistence.storageClassName }}
          {{- $volumeClaimSpec = set $volumeClaimSpec "storageClassName" $server.persistence.storageClassName }}
        {{- end }}
        {{- $volumeClaimTemplate = set $volumeClaimTemplate "spec" $volumeClaimSpec }}
        {{- $ephemeralVolume := dict "name" ($server.persistence.volumeName | default "data") "ephemeral" (dict "volumeClaimTemplate" $volumeClaimTemplate) }}
        {{- $volumes = append $volumes $ephemeralVolume }}
      {{- end }}
      {{- with $volumes }}
      volumes:
        {{- toYaml . | nindent 8 }}
      {{- end }}
      {{- if $server.waitFor }}
      initContainers:
      {{- range $waitItem := $server.waitFor }}
      - name: wait-for-{{ $waitItem.name }}
        image: "alpine/k8s:1.28.2"
        imagePullPolicy: "IfNotPresent"
        command:
          - /bin/sh
          - -c
          - |
            set -euo pipefail
            NAMESPACE="{{ $root.Release.Namespace }}"
            TIMEOUT={{ $waitItem.timeout | default 1800 }}
            INTERVAL={{ $waitItem.interval | default 5 }}
            echo "Init container: Waiting up to ${TIMEOUT}s for {{ $waitItem.name }}..."
            start=$(date +%s)
            while true; do
              {{- if eq $waitItem.type "secret" }}
              # Wait for secret to exist
              if kubectl get secret "{{ $waitItem.name }}" -n "${NAMESPACE}" >/dev/null 2>&1; then
                echo "Secret {{ $waitItem.name }} found. Proceeding with MCPServer startup."
                exit 0
              else
                echo "Secret {{ $waitItem.name }} not yet created..."
              fi
              {{- else if eq $waitItem.type "pod" }}
              # Wait for pod to be ready
              if kubectl get pod "{{ $waitItem.name }}" -n "${NAMESPACE}" -o jsonpath='{.status.conditions[?(@.type=="Ready")].status}' | grep -q "True"; then
                echo "Pod {{ $waitItem.name }} is ready. Proceeding with MCPServer startup."
                exit 0
              else
                echo "Pod {{ $waitItem.name }} not ready yet..."
              fi
              {{- else if eq $waitItem.type "job" }}
              # Wait for job to complete
              JOB_PODS=$(kubectl get pods -n "${NAMESPACE}" -l job-name="{{ $waitItem.name }}" --field-selector=status.phase=Succeeded -o name | head -1)
              if [ -n "${JOB_PODS}" ]; then
                echo "Job {{ $waitItem.name }} completed successfully. Proceeding with MCPServer startup."
                exit 0
              else
                echo "Job {{ $waitItem.name }} not completed yet..."
                kubectl get pods -n "${NAMESPACE}" -l job-name="{{ $waitItem.name }}" || echo "No job pods found yet"
              fi
              {{- end }}
              now=$(date +%s)
              elapsed=$(( now - start ))
              if [ $elapsed -ge $TIMEOUT ]; then
                echo "{{ $waitItem.name }} not ready after ${TIMEOUT}s"
                exit 1
              fi
              sleep ${INTERVAL}
            done
        resources:
          requests:
            cpu: {{ $waitItem.resources.requests.cpu | default "100m" }}
            memory: {{ $waitItem.resources.requests.memory | default "128Mi" }}
          limits:
            cpu: {{ $waitItem.resources.limits.cpu | default "500m" }}
            memory: {{ $waitItem.resources.limits.memory | default "512Mi" }}
      {{- end }}
      {{- end }}
=======
      {{- with $server.volumes }}
      volumes:
        {{- toYaml . | nindent 8 }}
      {{- end }}
      {{- if or $server.securityContext $server.volumeMounts $server.resources }}
>>>>>>> 17bf3d24
      containers:
      - name: mcp
        {{- with $server.securityContext }}
        securityContext:
          {{- toYaml . | nindent 10 }}
        {{- end }}
        {{- with $server.volumeMounts }}
        volumeMounts:
          {{- toYaml . | nindent 10 }}
        {{- end }}
        {{- with $server.resources }}
        resources:
          {{- toYaml . | nindent 10 }}
        {{- end }}
      {{- end }}
  {{- end }}
{{- end }}
{{- end }}<|MERGE_RESOLUTION|>--- conflicted
+++ resolved
@@ -50,90 +50,11 @@
       securityContext:
         {{- toYaml . | nindent 8 }}
       {{- end }}
-<<<<<<< HEAD
-      {{- $volumes := $server.volumes | default list }}
-      {{- if (and $server.persistence $server.persistence.enabled) }}
-        {{- $volumeClaimTemplate := dict "metadata" (dict "labels" (include "mcp-servers.labels" $serverDict)) }}
-        {{- $volumeClaimSpec := dict "accessModes" (list $server.persistence.accessMode) "resources" (dict "requests" (dict "storage" $server.persistence.size)) }}
-        {{- if $server.persistence.storageClassName }}
-          {{- $volumeClaimSpec = set $volumeClaimSpec "storageClassName" $server.persistence.storageClassName }}
-        {{- end }}
-        {{- $volumeClaimTemplate = set $volumeClaimTemplate "spec" $volumeClaimSpec }}
-        {{- $ephemeralVolume := dict "name" ($server.persistence.volumeName | default "data") "ephemeral" (dict "volumeClaimTemplate" $volumeClaimTemplate) }}
-        {{- $volumes = append $volumes $ephemeralVolume }}
-      {{- end }}
-      {{- with $volumes }}
-      volumes:
-        {{- toYaml . | nindent 8 }}
-      {{- end }}
-      {{- if $server.waitFor }}
-      initContainers:
-      {{- range $waitItem := $server.waitFor }}
-      - name: wait-for-{{ $waitItem.name }}
-        image: "alpine/k8s:1.28.2"
-        imagePullPolicy: "IfNotPresent"
-        command:
-          - /bin/sh
-          - -c
-          - |
-            set -euo pipefail
-            NAMESPACE="{{ $root.Release.Namespace }}"
-            TIMEOUT={{ $waitItem.timeout | default 1800 }}
-            INTERVAL={{ $waitItem.interval | default 5 }}
-            echo "Init container: Waiting up to ${TIMEOUT}s for {{ $waitItem.name }}..."
-            start=$(date +%s)
-            while true; do
-              {{- if eq $waitItem.type "secret" }}
-              # Wait for secret to exist
-              if kubectl get secret "{{ $waitItem.name }}" -n "${NAMESPACE}" >/dev/null 2>&1; then
-                echo "Secret {{ $waitItem.name }} found. Proceeding with MCPServer startup."
-                exit 0
-              else
-                echo "Secret {{ $waitItem.name }} not yet created..."
-              fi
-              {{- else if eq $waitItem.type "pod" }}
-              # Wait for pod to be ready
-              if kubectl get pod "{{ $waitItem.name }}" -n "${NAMESPACE}" -o jsonpath='{.status.conditions[?(@.type=="Ready")].status}' | grep -q "True"; then
-                echo "Pod {{ $waitItem.name }} is ready. Proceeding with MCPServer startup."
-                exit 0
-              else
-                echo "Pod {{ $waitItem.name }} not ready yet..."
-              fi
-              {{- else if eq $waitItem.type "job" }}
-              # Wait for job to complete
-              JOB_PODS=$(kubectl get pods -n "${NAMESPACE}" -l job-name="{{ $waitItem.name }}" --field-selector=status.phase=Succeeded -o name | head -1)
-              if [ -n "${JOB_PODS}" ]; then
-                echo "Job {{ $waitItem.name }} completed successfully. Proceeding with MCPServer startup."
-                exit 0
-              else
-                echo "Job {{ $waitItem.name }} not completed yet..."
-                kubectl get pods -n "${NAMESPACE}" -l job-name="{{ $waitItem.name }}" || echo "No job pods found yet"
-              fi
-              {{- end }}
-              now=$(date +%s)
-              elapsed=$(( now - start ))
-              if [ $elapsed -ge $TIMEOUT ]; then
-                echo "{{ $waitItem.name }} not ready after ${TIMEOUT}s"
-                exit 1
-              fi
-              sleep ${INTERVAL}
-            done
-        resources:
-          requests:
-            cpu: {{ $waitItem.resources.requests.cpu | default "100m" }}
-            memory: {{ $waitItem.resources.requests.memory | default "128Mi" }}
-          limits:
-            cpu: {{ $waitItem.resources.limits.cpu | default "500m" }}
-            memory: {{ $waitItem.resources.limits.memory | default "512Mi" }}
-      {{- end }}
-      {{- end }}
-=======
       {{- with $server.volumes }}
       volumes:
         {{- toYaml . | nindent 8 }}
       {{- end }}
       {{- if or $server.securityContext $server.volumeMounts $server.resources }}
->>>>>>> 17bf3d24
       containers:
       - name: mcp
         {{- with $server.securityContext }}
