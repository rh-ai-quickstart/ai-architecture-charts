# MCP servers configuration
mcp-servers:
  weather:
    enabled: true
    # Deployment mode: auto, mcpserver, or deployment
    # - auto: Use MCPServer if Toolhive is available, otherwise use Deployment (default)
    # - mcpserver: Always use MCPServer (requires Toolhive)
    # - deployment: Always use Deployment (ignore Toolhive)
    deploymentMode: auto
    image:
      repository: quay.io/rh-ai-quickstart/mcp-weather
      tag: ""  # Defaults to .Chart.Version
    transport: sse
<<<<<<< HEAD
    image: "quay.io/ecosystem-appeng/mcp-weather:0.1.0"
    permissionProfile:
      name: network
      type: builtin
    resources:
      requests:
        cpu: 100m
        memory: 128Mi
      limits:
        cpu: 500m
        memory: 512Mi
    securityContext:
      allowPrivilegeEscalation: false
      capabilities:
        drop:
          - ALL
    # Example: Wait for external API to be available (no waitFor needed for weather)
=======
    targetPort: 8000
>>>>>>> 17bf3d24
  
  oracle-sqlcl:
    # Oracle SQLcl MCP Server configuration
    # NOTE: Requires Oracle database and oracle23ai secret to exist
<<<<<<< HEAD
    # Default: disabled. Enable with: make install ORACLE=true
    enabled: false
    port: 8080
    transport: stdio
    image: "quay.io/ecosystem-appeng/oracle-sqlcl:0.2.0"
=======
    enabled: false  # Oracle DB is available
    deploymentMode: mcpserver  # auto, mcpserver, or deployment
    port: 8080
    transport: stdio
    image:
      repository: quay.io/rh-ai-quickstart/oracle-sqlcl
      tag: ""  # Defaults to .Chart.Version
>>>>>>> 17bf3d24
    permissionProfile:
      name: network
      type: builtin
    # Service account configuration for Oracle SQLcl MCP server
    createServiceAccount: true
    serviceAccountName: oracle-sqlcl-sa
    env:
      ORACLE_USER: "SYSTEM"
      ORACLE_PASSWORD: null  # Sourced from secret
      ORACLE_CONNECTION_STRING: null  # Sourced from secret
      ORACLE_CONN_NAME: oracle_connection
      JAVA_TOOL_OPTIONS: "-Djava.io.tmpdir=/sqlcl-home/tmp"
      _JAVA_OPTIONS: ""
      HOME: "/sqlcl-home"
    envSecrets:
      ORACLE_PASSWORD:
        name: oracle23ai
        key: password
      ORACLE_CONNECTION_STRING:
        name: oracle23ai
        key: jdbc-uri
    resources:
      requests:
        cpu: 1000m
        memory: 4Gi
      limits:
        cpu: 2000m
        memory: 8Gi
    securityContext:
      allowPrivilegeEscalation: false
      capabilities:
        drop:
          - ALL
    podSecurityContext:
      fsGroup: 0
      fsGroupChangePolicy: OnRootMismatch
      seccompProfile:
        type: RuntimeDefault
<<<<<<< HEAD
    # Volume mounts for persistent storage
    volumeMounts:
      - name: sqlcl-data
        mountPath: /sqlcl-home
    # Wait for Oracle dependencies before starting MCP server
    waitFor:
      - name: oracle23ai
        type: secret
        timeout: 300
        interval: 5
        resources:
          requests:
            cpu: 100m
            memory: 128Mi
          limits:
            cpu: 500m
            memory: 512Mi
      - name: oracle23ai-tpcds-populate
        type: job
        timeout: 1800
        interval: 10
        resources:
          requests:
            cpu: 100m
            memory: 128Mi
          limits:
            cpu: 500m
            memory: 512Mi
    # Persistence configuration for Oracle SQLcl MCP server
    persistence:
      enabled: true
      volumeName: sqlcl-data
      accessMode: ReadWriteOnce
      size: 5Gi
      storageClassName: gp3-csi

# Oracle dependency - enables Oracle23ai chart installation. By default, it is disabled.
oracledb:
  enabled: false
=======
    volumes:
      - name: sqlcl-data
        ephemeral:
          volumeClaimTemplate:
            spec:
              accessModes:
                - ReadWriteOnce
              storageClassName: gp3-csi
              resources:
                requests:
                  storage: 5Gi
    volumeMounts:
      - name: sqlcl-data
        mountPath: /sqlcl-home
>>>>>>> 17bf3d24
<|MERGE_RESOLUTION|>--- conflicted
+++ resolved
@@ -11,38 +11,11 @@
       repository: quay.io/rh-ai-quickstart/mcp-weather
       tag: ""  # Defaults to .Chart.Version
     transport: sse
-<<<<<<< HEAD
-    image: "quay.io/ecosystem-appeng/mcp-weather:0.1.0"
-    permissionProfile:
-      name: network
-      type: builtin
-    resources:
-      requests:
-        cpu: 100m
-        memory: 128Mi
-      limits:
-        cpu: 500m
-        memory: 512Mi
-    securityContext:
-      allowPrivilegeEscalation: false
-      capabilities:
-        drop:
-          - ALL
-    # Example: Wait for external API to be available (no waitFor needed for weather)
-=======
     targetPort: 8000
->>>>>>> 17bf3d24
   
   oracle-sqlcl:
     # Oracle SQLcl MCP Server configuration
     # NOTE: Requires Oracle database and oracle23ai secret to exist
-<<<<<<< HEAD
-    # Default: disabled. Enable with: make install ORACLE=true
-    enabled: false
-    port: 8080
-    transport: stdio
-    image: "quay.io/ecosystem-appeng/oracle-sqlcl:0.2.0"
-=======
     enabled: false  # Oracle DB is available
     deploymentMode: mcpserver  # auto, mcpserver, or deployment
     port: 8080
@@ -50,15 +23,11 @@
     image:
       repository: quay.io/rh-ai-quickstart/oracle-sqlcl
       tag: ""  # Defaults to .Chart.Version
->>>>>>> 17bf3d24
     permissionProfile:
       name: network
       type: builtin
-    # Service account configuration for Oracle SQLcl MCP server
-    createServiceAccount: true
-    serviceAccountName: oracle-sqlcl-sa
     env:
-      ORACLE_USER: "SYSTEM"
+      ORACLE_USER: "sales"
       ORACLE_PASSWORD: null  # Sourced from secret
       ORACLE_CONNECTION_STRING: null  # Sourced from secret
       ORACLE_CONN_NAME: oracle_connection
@@ -74,11 +43,11 @@
         key: jdbc-uri
     resources:
       requests:
+        cpu: 500m
+        memory: 512Mi
+      limits:
         cpu: 1000m
-        memory: 4Gi
-      limits:
-        cpu: 2000m
-        memory: 8Gi
+        memory: 1Gi
     securityContext:
       allowPrivilegeEscalation: false
       capabilities:
@@ -89,47 +58,6 @@
       fsGroupChangePolicy: OnRootMismatch
       seccompProfile:
         type: RuntimeDefault
-<<<<<<< HEAD
-    # Volume mounts for persistent storage
-    volumeMounts:
-      - name: sqlcl-data
-        mountPath: /sqlcl-home
-    # Wait for Oracle dependencies before starting MCP server
-    waitFor:
-      - name: oracle23ai
-        type: secret
-        timeout: 300
-        interval: 5
-        resources:
-          requests:
-            cpu: 100m
-            memory: 128Mi
-          limits:
-            cpu: 500m
-            memory: 512Mi
-      - name: oracle23ai-tpcds-populate
-        type: job
-        timeout: 1800
-        interval: 10
-        resources:
-          requests:
-            cpu: 100m
-            memory: 128Mi
-          limits:
-            cpu: 500m
-            memory: 512Mi
-    # Persistence configuration for Oracle SQLcl MCP server
-    persistence:
-      enabled: true
-      volumeName: sqlcl-data
-      accessMode: ReadWriteOnce
-      size: 5Gi
-      storageClassName: gp3-csi
-
-# Oracle dependency - enables Oracle23ai chart installation. By default, it is disabled.
-oracledb:
-  enabled: false
-=======
     volumes:
       - name: sqlcl-data
         ephemeral:
@@ -143,5 +71,4 @@
                   storage: 5Gi
     volumeMounts:
       - name: sqlcl-data
-        mountPath: /sqlcl-home
->>>>>>> 17bf3d24
+        mountPath: /sqlcl-home