# Toolhive operator subchart configuration
toolhive-operator:
  operator:
    rbac:
      scope: namespace
      allowedNamespaces: []  # Will be appended with .Release.Namespace at install time
    resources:
      requests:
        cpu: 100m
        memory: 1Gi
      limits:
        cpu: 1000m
        memory: 1Gi
    # OpenShift security context overrides - requires anyuid SCC
    containerSecurityContext:
      allowPrivilegeEscalation: false
      readOnlyRootFilesystem: true
      runAsNonRoot: true
      runAsUser: 1000  # Will be overridden by anyuid SCC
      capabilities:
        drop:
        - ALL
    podSecurityContext:
      runAsNonRoot: true

# MCP servers configuration
mcp-servers:
  weather:
    # Weather MCP Server configuration
    enabled: true
    port: 8000
    targetPort: 8000
    transport: sse
    image: "quay.io/ecosystem-appeng/mcp-weather:0.1.0"
    permissionProfile:
      name: network
      type: builtin
    resources:
      requests:
        cpu: 100m
        memory: 128Mi
      limits:
        cpu: 500m
        memory: 512Mi
    securityContext:
      allowPrivilegeEscalation: false
      capabilities:
        drop:
          - ALL
    # Example: Wait for external API to be available (no waitFor needed for weather)
  
  oracle-sqlcl:
    # Oracle SQLcl MCP Server configuration
    # NOTE: Requires Oracle database and oracle23ai secret to exist
    # Default: disabled. Enable with: make install ORACLE=true
    enabled: false  # Oracle DB is available
    port: 8080
    transport: stdio
    image: "quay.io/ecosystem-appeng/oracle-sqlcl:0.1.0"
    permissionProfile:
      name: network
      type: builtin
    env:
      ORACLE_USER: "SYSTEM"
      ORACLE_PASSWORD: null  # Sourced from secret
      ORACLE_CONNECTION_STRING: null  # Sourced from secret
      ORACLE_CONN_NAME: oracle_connection
      JAVA_TOOL_OPTIONS: "-Djava.io.tmpdir=/sqlcl-home/tmp"
      _JAVA_OPTIONS: ""
      HOME: "/sqlcl-home"
    envSecrets:
      ORACLE_PASSWORD:
        name: oracle23ai
        key: password
      ORACLE_CONNECTION_STRING:
        name: oracle23ai
        key: jdbc-uri
    resources:
      requests:
        cpu: 500m
        memory: 512Mi
      limits:
        cpu: 1000m
        memory: 1Gi
    securityContext:
      allowPrivilegeEscalation: false
      capabilities:
        drop:
          - ALL
    podSecurityContext:
      fsGroup: 0
      fsGroupChangePolicy: OnRootMismatch
      seccompProfile:
        type: RuntimeDefault
    persistence:
      enabled: true
      volumeName: sqlcl-data
      mountPath: /sqlcl-home
      accessMode: ReadWriteOnce
      size: 5Gi
<<<<<<< HEAD
      storageClassName: gp3-csi
    # Volume mounts for persistent storage
    volumeMounts:
      - name: sqlcl-data
        mountPath: /sqlcl-home
    # Wait for Oracle dependencies before starting MCP server
    waitFor:
      - name: oracle23ai
        type: secret
        timeout: 300
        interval: 5
        resources:
          requests:
            cpu: 100m
            memory: 128Mi
          limits:
            cpu: 500m
            memory: 512Mi
      - name: oracle23ai-tpcds-populate
        type: job
        timeout: 1800
        interval: 10
        resources:
          requests:
            cpu: 100m
            memory: 128Mi
          limits:
            cpu: 500m
            memory: 512Mi

# Oracle dependency - enables Oracle23ai chart installation
oracle:
  enabled: true
=======
      storageClassName: gp3-csi
>>>>>>> 8453a147
<|MERGE_RESOLUTION|>--- conflicted
+++ resolved
@@ -98,7 +98,6 @@
       mountPath: /sqlcl-home
       accessMode: ReadWriteOnce
       size: 5Gi
-<<<<<<< HEAD
       storageClassName: gp3-csi
     # Volume mounts for persistent storage
     volumeMounts:
@@ -131,7 +130,4 @@
 
 # Oracle dependency - enables Oracle23ai chart installation
 oracle:
-  enabled: true
-=======
-      storageClassName: gp3-csi
->>>>>>> 8453a147
+  enabled: true