--- conflicted
+++ resolved
@@ -18,19 +18,15 @@
 3. **Oracle SQLcl MCP**: Database interaction capabilities using Oracle's SQLcl
 4. **Weather MCP**: External weather API integration
 5. **Secure Secret Management**: Credentials sourced from Kubernetes secrets
-<<<<<<< HEAD
-
 ## Included Files
 
 | File | Description |
 |------|-------------|
 | `helm/` | Helm chart for MCP servers deployment |
 | `mcp-config.yaml` | Pre-configured values file with working defaults |
-| `oracle-sqlcl/` | Oracle SQLcl MCP container source and standalone chart |
+| `oracle-sqlcl/` | Oracle SQLcl MCP container source |
 | `weather/` | Weather MCP container source code |
 | `README.md` | This documentation |
-=======
->>>>>>> 7e0a5301
 
 ## Prerequisites
 
@@ -43,15 +39,9 @@
 ## Installation
 
 ### Dependency Hierarchy & Installation Sequence
-<<<<<<< HEAD
 
 The MCP servers deployment has the following dependency hierarchy that must be followed for proper installation:
 
-=======
-
-The MCP servers deployment has the following dependency hierarchy that must be followed for proper installation:
-
->>>>>>> 7e0a5301
 ```
 1. Toolhive CRDs & Infrastructure Prerequisites
    ├── OpenShift cluster (4.12+)
@@ -88,7 +78,6 @@
 # Add Toolhive Helm repository
 helm repo add toolhive https://stacklok.github.io/toolhive
 helm repo update
-<<<<<<< HEAD
 
 # Install Toolhive CRDs (REQUIRED FIRST for MCP servers)
 helm install toolhive-crds toolhive/toolhive-operator-crds --version 0.0.18
@@ -176,7 +165,6 @@
 **To customize**: Edit `mcp-config.yaml` before running `helm install`.
 
 ## Security
-
 ### Credential Management
 
 This chart implements secure credential management:
@@ -217,204 +205,6 @@
 
 ## Troubleshooting
 
-=======
-
-# Install Toolhive CRDs (REQUIRED FIRST for MCP servers)
-helm install toolhive-crds toolhive/toolhive-operator-crds --version 0.0.18
-```
-
-**Step 2: Deploy External Dependencies (Oracle SQLcl MCP only)**
-```bash
-# Deploy Oracle database using the Oracle 23ai chart (using 23.5.0.0 for platform compatibility)
-helm install oracle-db ../oracle23ai/helm --namespace <your-namespace> --set oracle.image.tag=23.5.0.0
-
-# Wait for Oracle database StatefulSet to be ready
-oc wait --for=jsonpath='{.status.readyReplicas}'=1 statefulset/oracle23ai --timeout=600s
-
-# Verify Oracle secret was created by the database chart
-oc get secret oracle23ai
-```
-
-**Step 3: Install Toolhive Operator**
-```bash
-# Install Toolhive operator with 1Gi memory (default 128Mi is insufficient)
-helm install toolhive-operator toolhive/toolhive-operator --version 0.2.6 --namespace <your-namespace> --set operator.resources.requests.memory=1Gi --set operator.resources.limits.memory=1Gi
-
-# Grant required SecurityContextConstraints for Toolhive operator
-oc adm policy add-scc-to-user anyuid -z toolhive-operator --namespace <your-namespace>
-
-# Verify Toolhive operator is running
-oc get pods -l app.kubernetes.io/name=toolhive-operator --namespace <your-namespace>
-```
-
-**Step 4: Enable MCP Servers and Grant Required Permissions**
-```bash
-# Create PVC for Oracle SQLcl MCP server
-oc apply -f pvc-sqlcl.yaml --namespace <your-namespace>
-
-# Install MCP servers using configuration file (operator already installed in Step 3)
-helm install mcp-servers ./helm --namespace <your-namespace> -f mcp-config.yaml
-
-# Grant SecurityContextConstraints for MCP server service accounts
-# IMPORTANT: These are required for MCP server pods to start
-oc adm policy add-scc-to-user anyuid -z mcp-weather-proxy-runner --namespace <your-namespace>
-oc adm policy add-scc-to-user anyuid -z oracle-sqlcl-proxy-runner --namespace <your-namespace>
-
-# Verify MCP servers are running
-oc get pods -l toolhive=true --namespace <your-namespace>
-oc get mcpservers --namespace <your-namespace>
-```
-
-### Quick Start
-
-```bash
-# Install with default configuration (MCPServer resources enabled)
-# Note: Oracle deployment requires 23.5.0.0 tag for platform compatibility
-helm install mcp-servers ./helm --namespace <your-namespace>
-```
-
-### Production Installation with Oracle Database
-
-```bash
-# Create configuration file
-cat > mcp-config.yaml << EOF
-toolhive:
-  crds:
-    enabled: true
-  operator:
-    enabled: true
-
-mcp-servers:
-  mcp-weather:
-    mcpserver:
-      enabled: true
-      env:
-        TAVILY_API_KEY: ""  # Provide your API key
-  
-  oracle-sqlcl:
-    mcpserver:
-      enabled: true
-      env:
-        ORACLE_USER: "sales"  # Sales schema user created by Oracle DB chart
-        ORACLE_PASSWORD: null  # Sourced from secret
-        ORACLE_CONNECTION_STRING: null  # Sourced from secret
-      envSecrets:
-        ORACLE_PASSWORD:
-          name: oracle23ai
-          key: password
-        ORACLE_CONNECTION_STRING:
-          name: oracle23ai
-          key: jdbc-uri
-EOF
-
-# Install with configuration
-helm install mcp-servers ./helm --namespace <your-namespace> -f mcp-config.yaml
-```
-
-## Configuration
-
-### Architecture Configuration
-
-| Parameter | Description | Default |
-|-----------|-------------|---------|
-| `toolhive.crds.enabled` | Install Toolhive CRDs | `true` |
-| `toolhive.operator.enabled` | Deploy Toolhive operator | `true` |
-| `toolhive-operator.operator.resources` | Operator resource limits | See values.yaml |
-
-### MCP Server Configuration
-
-#### Weather MCP Server
-```yaml
-mcp-servers:
-  mcp-weather:
-    mcpserver:
-      enabled: true
-      env:
-        TAVILY_API_KEY: ""  # Required: Your Tavily API key
-      permissionProfile:
-        name: network
-        type: builtin
-      port: 8080
-      transport: stdio
-    imageRepository: quay.io/ecosystem-appeng/mcp-weather
-    imageTag: "0.1.0"
-```
-
-#### Oracle SQLcl MCP Server
-```yaml
-mcp-servers:
-  oracle-sqlcl:
-    mcpserver:
-      enabled: true
-      env:
-        ORACLE_USER: "sales"  # Sales schema user created by Oracle DB chart
-        ORACLE_PASSWORD: null  # Sourced from secret
-        ORACLE_CONNECTION_STRING: null  # Sourced from secret
-        ORACLE_CONN_NAME: "oracle_connection"
-      envSecrets:
-        ORACLE_PASSWORD:
-          name: oracle23ai  # Name of your Oracle secret
-          key: password
-        ORACLE_CONNECTION_STRING:
-          name: oracle23ai
-          key: jdbc-uri
-      permissionProfile:
-        name: network
-        type: builtin
-    imageRepository: quay.io/ecosystem-appeng/oracle-sqlcl
-    imageTag: "1.0.0"
-    volumes:
-      - name: sqlcl-data
-        persistentVolumeClaim:
-          claimName: oracle-sqlcl-data
-    volumeMounts:
-      - name: sqlcl-data
-        mountPath: /sqlcl-home
-```
-
-## Security
-
-### Credential Management
-
-This chart implements secure credential management:
-
-- **No hardcoded passwords**: All sensitive data sourced from Kubernetes secrets
-- **Secret references**: Uses `envSecrets` pattern for secure credential injection
-- **Oracle integration**: Leverages Oracle database's own secret for credentials
-- **API key management**: Allows secure injection of external API keys
-
-### Security Context
-
-All containers run with restricted security contexts:
-- `allowPrivilegeEscalation: false`
-- `capabilities.drop: [ALL]`
-- Proper service account permissions
-
-## Monitoring
-
-### Check MCP Server Status
-
-```bash
-# List all MCP servers
-oc get mcpservers
-
-# Check specific server status
-oc describe mcpserver oracle-sqlcl
-
-# View server logs
-oc logs -l toolhive-name=oracle-sqlcl
-```
-
-### Health Endpoints
-
-MCP servers expose health endpoints through Toolhive proxy:
-- Health: `http://<service>:8080/health`
-- SSE: `http://<service>:8080/sse`
-- JSON-RPC: `http://<service>:8080/messages`
-
-## Troubleshooting
-
->>>>>>> 7e0a5301
 ### Common Issues
 
 1. **Pod Restarts**: Check health probe timing for database connections
